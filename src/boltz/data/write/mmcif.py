import io
<<<<<<< HEAD
from typing import Iterator, Optional
=======
from collections.abc import Iterator
>>>>>>> bb8e7dd6

import ihm
import modelcif
from modelcif import Assembly, AsymUnit, Entity, System, dumper
from modelcif.model import AbInitioModel, Atom, ModelGroup
from rdkit import Chem
from torch import Tensor

from boltz.data import const
from boltz.data.types import Structure
from boltz.data.write.utils import generate_tags


<<<<<<< HEAD
def to_mmcif(structure: Structure, plddts: Optional[Tensor] = None) -> str:  # noqa: C901
=======
def to_mmcif(structure: Structure) -> str:  # noqa: C901, PLR0915, PLR0912
>>>>>>> bb8e7dd6
    """Write a structure into an MMCIF file.

    Parameters
    ----------
    structure : Structure
        The input structure

    Returns
    -------
    str
        the output MMCIF file

    """
    system = System()

    # Load periodic table for element mapping
    periodic_table = Chem.GetPeriodicTable()

    # Map entities to chain_ids
    entity_to_chains = {}
    entity_to_moltype = {}

    for chain in structure.chains:
        entity_id = chain["entity_id"]
        mol_type = chain["mol_type"]
        entity_to_chains.setdefault(entity_id, []).append(chain)
        entity_to_moltype[entity_id] = mol_type

    # Map entities to sequences
    sequences = {}
    for entity in entity_to_chains:
        # Get the first chain
        chain = entity_to_chains[entity][0]

        # Get the sequence
        res_start = chain["res_idx"]
        res_end = chain["res_idx"] + chain["res_num"]
        residues = structure.residues[res_start:res_end]
        sequence = [str(res["name"]) for res in residues]
        sequences[entity] = sequence

    # Create entity objects
    lig_entity = None
    entities_map = {}
    for entity, sequence in sequences.items():
        mol_type = entity_to_moltype[entity]

        if mol_type == const.chain_type_ids["PROTEIN"]:
            alphabet = ihm.LPeptideAlphabet()
            chem_comp = lambda x: ihm.LPeptideChemComp(id=x, code=x, code_canonical="X")  # noqa: E731
        elif mol_type == const.chain_type_ids["DNA"]:
            alphabet = ihm.DNAAlphabet()
            chem_comp = lambda x: ihm.DNAChemComp(id=x, code=x, code_canonical="N")  # noqa: E731
        elif mol_type == const.chain_type_ids["RNA"]:
            alphabet = ihm.RNAAlphabet()
            chem_comp = lambda x: ihm.RNAChemComp(id=x, code=x, code_canonical="N")  # noqa: E731
        elif len(sequence) > 1:
            alphabet = {}
            chem_comp = lambda x: ihm.SaccharideChemComp(id=x)  # noqa: E731
        else:
            alphabet = {}
            chem_comp = lambda x: ihm.NonPolymerChemComp(id=x)  # noqa: E731

        # Handle smiles
        if len(sequence) == 1 and (sequence[0] == "LIG"):
            if lig_entity is None:
                seq = [chem_comp(sequence[0])]
                lig_entity = Entity(seq)
            model_e = lig_entity
        else:
            seq = [
                alphabet[item] if item in alphabet else chem_comp(item)
                for item in sequence
            ]
            model_e = Entity(seq)

        for chain in entity_to_chains[entity]:
            chain_idx = chain["asym_id"]
            entities_map[chain_idx] = model_e

    # We don't assume that symmetry is perfect, so we dump everything
    # into the asymmetric unit, and produce just a single assembly
    chain_tags = generate_tags()
    asym_unit_map = {}
    for chain in structure.chains:
        # Define the model assembly
        chain_idx = chain["asym_id"]
        chain_tag = next(chain_tags)
        asym = AsymUnit(
            entities_map[chain_idx],
            details="Model subunit %s" % chain_tag,
            id=chain_tag,
        )
        asym_unit_map[chain_idx] = asym
    modeled_assembly = Assembly(asym_unit_map.values(), name="Modeled assembly")

    class _LocalPLDDT(modelcif.qa_metric.Local, modelcif.qa_metric.PLDDT):
        name = "pLDDT"
        software = None
        description = "Predicted lddt"

    class _MyModel(AbInitioModel):
        def get_atoms(self) -> Iterator[Atom]:
            # Add all atom sites.
            for chain in structure.chains:
                # We rename the chains in alphabetical order
                het = chain["mol_type"] == const.chain_type_ids["NONPOLYMER"]
                chain_idx = chain["asym_id"]
                res_start = chain["res_idx"]
                res_end = chain["res_idx"] + chain["res_num"]

                residues = structure.residues[res_start:res_end]
                for residue in residues:
                    atom_start = residue["atom_idx"]
                    atom_end = residue["atom_idx"] + residue["atom_num"]
                    atoms = structure.atoms[atom_start:atom_end]
                    atom_coords = atoms["coords"]
                    for i, atom in enumerate(atoms):
                        # This should not happen on predictions, but just in case.
                        if not atom["is_present"]:
                            continue

                        name = atom["name"]
                        name = [chr(c + 32) for c in name if c != 0]
                        name = "".join(name)
                        element = periodic_table.GetElementSymbol(
                            atom["element"].item()
                        )
                        element = element.upper()
                        residue_index = residue["res_idx"] + 1
                        pos = atom_coords[i]
                        yield Atom(
                            asym_unit=asym_unit_map[chain_idx],
                            type_symbol=element,
                            seq_id=residue_index,
                            atom_id=name,
                            x=f"{pos[0]:.5f}",
                            y=f"{pos[1]:.5f}",
                            z=f"{pos[2]:.5f}",
                            het=het,
                            biso=1,
                            occupancy=1,
                        )

        def add_plddt(self, plddts):
            res_num = 0
            for chain in structure.chains:
                chain_idx = chain["asym_id"]
                res_start = chain["res_idx"]
                res_end = chain["res_idx"] + chain["res_num"]
                residues = structure.residues[res_start:res_end]
                # We rename the chains in alphabetical order
                for residue in residues:
                    residue_idx = residue["res_idx"] + 1
                    self.qa_metrics.append(
                        _LocalPLDDT(
                            asym_unit_map[chain_idx].residue(residue_idx),
                            plddts[res_num].item(),
                        )
                    )
                    res_num += 1

    # Add the model and modeling protocol to the file and write them out:
    model = _MyModel(assembly=modeled_assembly, name="Model")
    if plddts is not None:
        model.add_plddt(plddts)

    model_group = ModelGroup([model], name="All models")
    system.model_groups.append(model_group)

    fh = io.StringIO()
    dumper.write(fh, [system])
    return fh.getvalue()<|MERGE_RESOLUTION|>--- conflicted
+++ resolved
@@ -1,9 +1,6 @@
 import io
-<<<<<<< HEAD
-from typing import Iterator, Optional
-=======
 from collections.abc import Iterator
->>>>>>> bb8e7dd6
+from typing import Optional
 
 import ihm
 import modelcif
@@ -17,11 +14,7 @@
 from boltz.data.write.utils import generate_tags
 
 
-<<<<<<< HEAD
-def to_mmcif(structure: Structure, plddts: Optional[Tensor] = None) -> str:  # noqa: C901
-=======
-def to_mmcif(structure: Structure) -> str:  # noqa: C901, PLR0915, PLR0912
->>>>>>> bb8e7dd6
+def to_mmcif(structure: Structure, plddts: Optional[Tensor] = None) -> str:  # noqa: C901, PLR0915, PLR0912
     """Write a structure into an MMCIF file.
 
     Parameters
